--- conflicted
+++ resolved
@@ -37,12 +37,8 @@
         ("osnap", "MOC_ALL"),  # OSNAP should contain MOC
         ("fw2015", "MOC_PROXY"),
         ("mocha", "Q_eddy"),
-<<<<<<< HEAD
-        ("41n", "Ekman Volume Transport (Sverdrups)"),
+        ("41n", "Meridional Overturning Volume Transport (Sverdrups)"),
         ("dso", "DSO_tr"),
-=======
-        ("41n", "Meridional Overturning Volume Transport (Sverdrups)"),
->>>>>>> 79d92577
     ],
 )
 def test_load_dataset(array_name, expected_var):
